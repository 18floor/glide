package com.bumptech.glide.resize.load;

import static com.google.common.truth.Truth.assertThat;
import static org.junit.Assert.assertEquals;

import com.bumptech.glide.load.engine.bitmap_recycle.LruByteArrayPool;
import com.bumptech.glide.load.resource.bitmap.ImageHeaderParser;
import com.bumptech.glide.testutil.TestResourceUtil;

import org.junit.Before;
import org.junit.Test;
import org.junit.runner.RunWith;
import org.robolectric.RobolectricTestRunner;
import org.robolectric.annotation.Config;

import java.io.IOException;
import java.io.InputStream;

@RunWith(RobolectricTestRunner.class)
@Config(manifest = Config.NONE, emulateSdk = 18)
public class ExifTest {

  private LruByteArrayPool byteArrayPool;

  private InputStream open(String imageName) throws IOException {
    return TestResourceUtil.openResource(getClass(), "exif-orientation-examples/" + imageName);
  }

  private void assertOrientation(String filePrefix, int expectedOrientation) {
    InputStream is = null;
    try {
      is = open(filePrefix + "_" + expectedOrientation + ".jpg");
      assertEquals(new ImageHeaderParser(is, new LruByteArrayPool()).getOrientation(),
          expectedOrientation);
    } catch (IOException e) {
      throw new RuntimeException(e);
    } finally {
      if (is != null) {
        try {
          is.close();
        } catch (IOException e) {
          // Do nothing.
        }
      }
    }
  }

<<<<<<< HEAD
    @Test
    public void testIssue387() throws IOException {
        InputStream is = TestResourceUtil.openResource(getClass(), "issue387_rotated_jpeg.jpg");
        assertThat(new ImageHeaderParser(is).getOrientation()).isEqualTo(6);
    }

    @Test
    public void testLandscape() throws IOException {
        for (int i = 1; i <= 8; i++) {
            assertOrientation("Landscape", i);
        }
=======
  @Before
  public void setUp() {
    byteArrayPool = new LruByteArrayPool();
  }

  @Test
  public void testIssue387() throws IOException {
      InputStream is = TestResourceUtil.openResource(getClass(), "issue387_rotated_jpeg.jpg");
      assertThat(new ImageHeaderParser(is, byteArrayPool).getOrientation()).isEqualTo(6);
  }

  @Test
  public void testLandscape() throws IOException {
    for (int i = 1; i <= 8; i++) {
      assertOrientation("Landscape", i);
>>>>>>> 7e0f8734
    }
  }

  @Test
  public void testPortrait() throws IOException {
    for (int i = 1; i <= 8; i++) {
      assertOrientation("Portrait", i);
    }
  }
}<|MERGE_RESOLUTION|>--- conflicted
+++ resolved
@@ -45,19 +45,6 @@
     }
   }
 
-<<<<<<< HEAD
-    @Test
-    public void testIssue387() throws IOException {
-        InputStream is = TestResourceUtil.openResource(getClass(), "issue387_rotated_jpeg.jpg");
-        assertThat(new ImageHeaderParser(is).getOrientation()).isEqualTo(6);
-    }
-
-    @Test
-    public void testLandscape() throws IOException {
-        for (int i = 1; i <= 8; i++) {
-            assertOrientation("Landscape", i);
-        }
-=======
   @Before
   public void setUp() {
     byteArrayPool = new LruByteArrayPool();
@@ -73,7 +60,6 @@
   public void testLandscape() throws IOException {
     for (int i = 1; i <= 8; i++) {
       assertOrientation("Landscape", i);
->>>>>>> 7e0f8734
     }
   }
 
